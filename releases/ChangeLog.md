--- conflicted
+++ resolved
@@ -1,13 +1,10 @@
-<<<<<<< HEAD
-## 3.1.10 - Nov 5, 2020
+## 3.1.10 - Nov ?, 2020
 
 - Enhancement: Add support for signing Payjoin PSBT files based on
   [BIP-78](https://github.com/bitcoin/bips/blob/master/bip-0078.mediawiki). 
-=======
 - Enhancement: Promoted the address explorer to the main menu. It's useful!
 - Bugfix: zero-length BIP39 passphrase, when saved, would cause a crash when
   restore attempted. We recommend longer passphrases, but fixed the issue.
->>>>>>> 993a9b57
 
 ## 3.1.9 - Aug 6, 2020
 
