--- conflicted
+++ resolved
@@ -1,18 +1,14 @@
-<<<<<<< HEAD
-## 2.1.6 - Sep 27, 2019
 
+## 2.1.6 - Oct 9, 2019
 - NEW: "Address Explorer": view receive addresses on the screen of the Coldcard, so you can
   be certain your funds are going to the right place. Can also write first 250 addresses onto
   the SDCard in a simple text/CSV format. Special thanks go to
   [@hodlwave](https://github.com/hodlwave) for creating this feature.
-=======
-## 2.1.6 - Oct, 2019
 
 - Improve error message shown when depth of XPUB of multisig cosigner conflicts with path
   details provided in PSBT or USB 'show address' command.
 - When we don't know derivation paths for a multisig wallet, or when all do not share
   a common path-prefix, don't show anything.
->>>>>>> 37a695ee
 
 ## 2.1.5 - Sep 17, 2019
 
